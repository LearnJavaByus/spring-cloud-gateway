--- conflicted
+++ resolved
@@ -116,86 +116,6 @@
 		boolean preserveHost = exchange
 				.getAttributeOrDefault(PRESERVE_HOST_HEADER_ATTRIBUTE, false);
 
-<<<<<<< HEAD
-		Flux<HttpClientResponse> responseFlux = this.httpClient.request(method).uri(url)
-				.send((req, nettyOutbound) -> {
-					req.headers(httpHeaders);
-
-					if (preserveHost) {
-						String host = request.getHeaders().getFirst(HttpHeaders.HOST);
-						req.header(HttpHeaders.HOST, host);
-					}
-					if (log.isTraceEnabled()) {
-						nettyOutbound
-								.withConnection(connection -> log.trace("outbound route: "
-										+ connection.channel().id().asShortText()
-										+ ", inbound: " + exchange.getLogPrefix()));
-					}
-					return nettyOutbound.send(request.getBody()
-							.map(dataBuffer -> ((NettyDataBuffer) dataBuffer)
-									.getNativeBuffer()));
-				}).responseConnection((res, connection) -> {
-
-					// Defer committing the response until all route filters have run
-					// Put client response as ServerWebExchange attribute and write
-					// response later NettyWriteResponseFilter
-					exchange.getAttributes().put(CLIENT_RESPONSE_ATTR, res);
-					exchange.getAttributes().put(CLIENT_RESPONSE_CONN_ATTR, connection);
-
-					ServerHttpResponse response = exchange.getResponse();
-					// put headers and status so filters can modify the response
-					HttpHeaders headers = new HttpHeaders();
-
-					res.responseHeaders().forEach(
-							entry -> headers.add(entry.getKey(), entry.getValue()));
-
-					String contentTypeValue = headers.getFirst(HttpHeaders.CONTENT_TYPE);
-					if (StringUtils.hasLength(contentTypeValue)) {
-						exchange.getAttributes().put(ORIGINAL_RESPONSE_CONTENT_TYPE_ATTR,
-								contentTypeValue);
-					}
-
-					HttpStatus status = HttpStatus.resolve(res.status().code());
-					if (status != null) {
-						response.setStatusCode(status);
-					}
-					else if (response instanceof AbstractServerHttpResponse) {
-						// https://jira.spring.io/browse/SPR-16748
-						((AbstractServerHttpResponse) response)
-								.setStatusCodeValue(res.status().code());
-					}
-					else {
-						// TODO: log warning here, not throw error?
-						throw new IllegalStateException(
-								"Unable to set status code on response: "
-										+ res.status().code() + ", "
-										+ response.getClass());
-					}
-
-					// make sure headers filters run after setting status so it is
-					// available in response
-					HttpHeaders filteredResponseHeaders = HttpHeadersFilter.filter(
-							getHeadersFilters(), headers, exchange, Type.RESPONSE);
-
-					if (!filteredResponseHeaders
-							.containsKey(HttpHeaders.TRANSFER_ENCODING)
-							&& filteredResponseHeaders
-									.containsKey(HttpHeaders.CONTENT_LENGTH)) {
-						// It is not valid to have both the transfer-encoding header and
-						// the content-length header.
-						// Remove the transfer-encoding header in the response if the
-						// content-length header is present.
-						response.getHeaders().remove(HttpHeaders.TRANSFER_ENCODING);
-					}
-
-					exchange.getAttributes().put(CLIENT_RESPONSE_HEADER_NAMES,
-							filteredResponseHeaders.keySet());
-
-					response.getHeaders().putAll(filteredResponseHeaders);
-
-					return Mono.just(res);
-				});
-=======
 		Flux<HttpClientResponse> responseFlux = this.httpClient.headers(headers -> {
 			headers.add(httpHeaders);
 			if (preserveHost) {
@@ -208,9 +128,8 @@
 						"outbound route: " + connection.channel().id().asShortText()
 								+ ", inbound: " + exchange.getLogPrefix()));
 			}
-			return nettyOutbound.options(NettyPipeline.SendOptions::flushOnEach).send(
-					request.getBody().map(dataBuffer -> ((NettyDataBuffer) dataBuffer)
-							.getNativeBuffer()));
+			return nettyOutbound.send(request.getBody()
+					.map(dataBuffer -> ((NettyDataBuffer) dataBuffer).getNativeBuffer()));
 		}).responseConnection((res, connection) -> {
 
 			// Defer committing the response until all route filters have run
@@ -268,7 +187,6 @@
 
 			return Mono.just(res);
 		});
->>>>>>> 0d2b87af
 
 		if (properties.getResponseTimeout() != null) {
 			responseFlux = responseFlux.timeout(properties.getResponseTimeout(),
